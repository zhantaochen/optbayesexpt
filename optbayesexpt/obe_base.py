__author__ = 'Bob McMichael'

import numpy as np

from optbayesexpt import GOT_NUMBA
from optbayesexpt import ParticlePDF

try:
    from scipy.stats import differential_entropy as diffent
except ImportError:
    from optbayesexpt.obe_utils import differential_entropy as diffent

if GOT_NUMBA:
    from numba import njit

rng = np.random.default_rng()
DEFAULT_N_DRAWS = 30


class OptBayesExpt(ParticlePDF):
    """An implementation of sequential Bayesian experiment design.

    OptBayesExpt is a manager that calculates strategies for efficient
    measurement runs. OptBayesExpt incorporates measurement data, and uses
    that information to select settings for measurements with high
    predicted benefit / cost ratios.

    The use cases are situations where the goal is to find the parameters of
    a parametric model.

    The primary functions of this class are to interpret measurement data
    and to calculate effective settings. The corresponding methods that
    perform these functions are ``OptBayesExpt.pdf_update()`` for
    interpretation of new data and either ``OptBayesExpt.opt_setting()`` or
    ``OptBayesExpt.good_setting()`` for calculation of effective settings.

    Instances of OptBayesExpt itself may be used for cases where

    #. Reported measurement data includes measurement uncertainty,
    #. Every measurement is assumed to cost the same amount.
    #. The measurement noise is assumed to be constant

    OptBayesExpt may be inherited by child classes to allow additional
    flexibility.  Examples in the ``demos`` folder show several extensions
    including unknown noise, and setting-dependent costs.

    Args:
        measurement_model (:obj:`function`): Evaluates the experimental model
            from (:code:`settings`, :code:`parameters`, :code:`constants`)
            arguments, returning single values or arrays depending on the
            arguments.  The :code:`model_function` is very similar to the
            fit function in a least-squares regression. The
            :code:`model_function()` must allow evaluation in both of the
            following forms:

            - :code:`model_function(tuple_of_single_settings,
              tuple_of_parameter_arrays, tuple_of_constants)`, returning an
              array with the same size as one of the parameter arrays.
            - :code:`model_function(tuple_of_setting_arrays,
              tuple_of_single_parameters, tuple_of_constants)`, returning
              an array with the same size as one of the setting arrays.

            The broadcasting feature of numpy arrays provides a convenient
            way to write this type of function for simple analytical models.

            Version 1.1.0 and later support model functions that return
            multiple output channels, e. g. real and imaginary parts or
            vectors expressed as tuples, lists or arrays. The number of
            output channels, ``n_channels`` is deduced by evaluating the
            measurement model function.

        setting_values (:obj:`tuple` of :obj:`ndarray`):
            Each array in the :code:`setting_values` tuple contains the
            allowed discrete values of a measurement setting.  Applied
            voltage, excitation frequency, and a knob that goes to eleven
            are all examples of settings. For computational speed,
            it is important to keep setting arrays appropriately sized.
            Settings arrays that cover unused setting values, or that use
            overly fine discretization will slow the calculations. Settings
            that are held constant belong in the :code:`constants` array.

        parameter_samples (:obj:`tuple` of :obj:`ndarray`):
            Each array in the :code:`parameter_samples` tuple contains the
            possible values of a model parameter.  In a simple example
            model, :code:`y = m * x + b`, the parameters are :code:`m` and
            :code:`b`.  As with the :code:`setting_values`,
            :code:`parameter_samples` arrays should be kept few and small.
            Parameters that can be assumed constant belong in the
            :code:`constants` array. Discretization should only be fine
            enough to support the needed measurement precision. The
            parameter ranges must also be limited: too broad, and the
            computation will be slow; too narrow, and the measurement may
            have to be adjusted and repeated.

        constants (:obj:`tuple` of :obj:`float`):
            Model constants.  Examples include experimental settings that
            are rarely changed, and model parameters that are well-known
            from previous measurement results.

        n_draws (:obj:`int`): specifies the number of parameter samples used
            in the utility calculation.  Default 30.

        choke (:obj:`float`): If ``choke`` is specified, the likelihood will be
            raised to the ``choke`` power. Occasionally, simulated
            measurement runs will "get stuck," and converge to incorrect
            parameter values. The ``choke`` argument provides a heuristic
            fix for better reliability at the expense of speed.  For values
            ``0.0 < choke < 1.0`` choking reduces the max/min ratio of the
            likelihood and allows more data to influence the parameter
            distribution between resampling events. Default ``None``.

        use_jit (:obj:`Boolean`): If ``numba`` is installed, pre-compile the
            likelihood calculation for faster execution.  Arg ``use_jit`` is also
            passed as a keyword arg to ParticlPDF. Default ``True``.

        utility_method (:obj:`string`)
            [``'variance_approx'`` | ``'pseudo_utility'`` |
            ``'full_kld_utility'`` | ``'max_min'``]:  Specifies the utility
            algorithm as described in [#f1]_. Default ``'variance_approx'``.

        selection_method (:obj:`string`)
            [``'optimal'`` | ``'good'`` | ``'random'``]:
            Specifies how the setting is selected based on the
            utility. If ``'optimal'``, the setting at maximum utility is
            selected. If ``'good'``, the utility is raised to a power given
            by ``pickiness`` parameter and normalized. The setting is
            selected with probability proportional to ``utility`` **
            ``pickiness``.  If ``'random``, the utility is disregarded and
            the setting is chosen randomly from the allowed settings.

        pickiness (:obj:`float`):
            When `selection_method` is ``'normal'``,
            this parameter affects the probability of picking a setting near a
            maximum in the utilty function. Default 15.

        default_noise_std (:obj:`float` -or- ``ndarray``):
            Measurement noise standard deviation used in utility
            calculations.  If ``float``, the value populates entries of a
            :math:`n_{channels} \\times 1` ``ndarray`` where :math:`n_{
            channels}` corresponds to the number of measurement channels,
            e.g. 2 if data is collected from :math:`X` and :math:`Y` outputs
            of an instrument. If  :math:`n_{channels} \\times 1` ``ndarray``,
            entries are noise standard deviations corresponding to the
            measurement channels. For cases where the measurement noise
            depends on settings, the

        \*\*kwargs: Keyword arguments passed to the parent ParticlePDF class.

    Attributes:

        model_function (:obj:`function`): Same as the ``model_function``
            parameter above.

        setting_values (:obj:`tuple` of :obj:`ndarray`): A record of the
            setting_values argument.

        allsettings (:obj:`list` of :obj:`ndarray`): Arrays containing all
            possible combinations of the setting values provided in the
            ``setting_values`` argument.

        setting_indices (:obj:`ndarray` of :obj:`int`): indices in to
            the allsettings arrays. Used in ``opt_setting()`` and
            ``good_setting()``.

        parameters (:obj:`ndarray` of :obj:`ndarray`): The most recently
            set of parameter samples the parameter distribution.
            ``self.parameters`` is a *view* of ``PartcilePDF.particles``.

        cons (:obj:`tuple` of :obj:`float`): Stores the ``constants``
            argument tuple.

        default_noise_std (:obj:`float` | :obj:`): value copied from
            ``default_noise_std`` setting.

        measurement_results (:obj:`list`): A list containing records of
            accumulated measurement results.

        last_setting_index (:obj:`int`): The most recent settings
            recommendation as an index into ``self.allsettings``.

        N_DRAWS (int): The number of parameter draws to use in the utility
            calculation to estimate the variance of model outputs due to
            parameter distribution.  Default: 30
    """

    def __init__(self, measurement_model, setting_values, parameter_samples,
                 constants, n_draws=DEFAULT_N_DRAWS, choke=None,
                 use_jit=True, utility_method='variance_approx',
                 selection_method='optimal', pickiness=15,
                 default_noise_std=1.0,
                 **kwargs):
        """ Initializes an OptBayesExpt object.

        and here's more stuff for the document.

        """
        self.model_function = measurement_model
        self.setting_values = setting_values
        self.allsettings = np.array([s.flatten() for s in
                                     np.meshgrid(*setting_values,
                                                 indexing='ij')])
        self.setting_indices = np.arange(len(self.allsettings[0]))
        ParticlePDF.__init__(self, parameter_samples, use_jit=use_jit,
                             **kwargs)

        self.parameters = self.particles
        self.cons = constants
        self.choke = choke
        self.N_DRAWS = n_draws
        self.pickiness = pickiness

        # A list containing records of accumulated measurement results
        self.measurement_results = []
        # Indices of most recent requested setting
        self.last_setting_index = 0
        # The number of parameter draws to use in the utility calculation.
        # Default: 30

        # Test the supplied model
        # n_channels = values per measurement = model output values
        self.n_channels = self._model_output_len()

        # In order to handle single-channel and multi-channel measurements
        # the same way, make single-channel model outputs iterable over
        # channels.
        if self.n_channels == 1:
            def wrapped_function(s, p, c):
                y = measurement_model(s, p, c)
                return (y,)

            self._model_function = wrapped_function
        else:
            self._model_function = self.model_function

        self.utility_y_space = np.array([])
        self.set_n_draws(n_draws)
        # A noise level estimate used in setting selection
        # used by ``y_var_noise_model()``.
        self.default_noise_std = np.ones((self.n_channels, 1)) * \
                                 default_noise_std

        utilitymethods = ['variance_approx', 'pseudo_utility',
                               'full_kld_utility', 'max_min']
        if utility_method == 'variance_approx':
            self.utility = self.utility_variance
        elif utility_method == 'pseudo_utility':
            self.utility = self.utility_pseudo
        elif utility_method == 'max_min':
            self.utility = self.utility_max_min
        elif utility_method == 'full_kld_utility':
            self.utility = self.utility_full_kld
        else:
            raise SyntaxError(f'Unknown utility method: {utility_method}. '
                              f'Valid utility methods are{utilitymethods}')

        selection_methods = ['optimal', 'good', 'random']
        if selection_method == 'optimal':
            self.get_setting = self.opt_setting
        elif selection_method == 'good':
            self.get_setting = self.good_setting
        elif selection_method == 'random':
            self.get_setting = self.random_setting
        else:
            raise SyntaxError(f'Unknown selection_method: {selection_method}.'
                              f'Valid selection methods are'
                              f' {selection_methods}')

        # pre-compile some numeric routines using numba.njit
        if GOT_NUMBA and use_jit:
            # create a just-in-time compiled helper routine to do the
            # numerical
            # heavy lifting
            @njit(cache=True, nogil=True)
            def _gauss_noise_likelihood(y_model, y_meas, sigma):
                return np.exp(
                    -((y_model - y_meas) / (sigma + 1e-16)) ** 2 / 2) / (sigma + 1e-16)
        else:
            # No numba package installed?  No problem.
            def _gauss_noise_likelihood(y_model, y_meas, sigma):
                return np.exp(
                    -((y_model - y_meas) / (sigma + 1e-16)) ** 2 / 2) / (sigma + 1e-16)
        self._gauss_noise_likelihood = _gauss_noise_likelihood

    def set_n_draws(self, n_draws=None):
        """Sets OptBayesExpt.N_DRAWS attribute.

        Sets or queries the number of parameter samples to use in the utility
        calculation.

        Args:
            n_draws (int or 'default' or None):  An
                integer argument sets N_DRAWS, 'default' sets the default value
                of 30, and ``set_n_draws()`` returns the current value.

        Returns: N_DRAWS
        """
        if n_draws == 'default':
            # reset to the default value
            self.N_DRAWS = DEFAULT_N_DRAWS
        elif n_draws:
            # non-zero or not None
            self.N_DRAWS = n_draws
        self.utility_y_space = np.zeros((self.N_DRAWS,
                                         self.n_channels,
                                         len(self.allsettings[0])))
        return self.N_DRAWS

    def eval_over_all_parameters(self, onesettingset):
        """Evaluates the experimental model.

        Evaluates the model for one combination of measurement settings and
        all parameter combinations in ``self.parameters``. Called by
        ``pdf_update()`` for ``likelihood()`` and Bayesian inference
        processing of measurement results.

        This method and ``eval_over_all_settings()`` both call
        ``model_function()``, but with different argument types.  If the
        broadcasting properties of numpy arrays are not able to resolve this
        polymorphism, this method may be replaced by a separate method for
        model evaluation.

        Args:
            onesettingset (:obj:`tuple` of :obj:`float`): a single set of
                measurement settings

        Returns:
            (:obj:`ndarray`) array of model values with dimensions of one
            element of :obj:`self.allparams`.
        """
        return self._model_function(onesettingset, self.parameters, self.cons)

    def eval_over_all_settings(self, oneparamset):
        """Evaluates the experimental model.

        Evaluates the model for all combinations of measurement settings in
        ``self.allsettings`` and one set of parameters. Called ``N_DRAWS``
        times by ``yvar_from_parameter_draws()`` as part of the ``utility()``
        calculation

        Args:
            oneparamset (:obj:`tuple` of :obj:`float`): a single set of
                model parameters.

        Returns:
            (:obj:`ndarray`) array of model values with dimensions of one
            element of :code:`self.allsettings`.
        """
        return self._model_function(self.allsettings, oneparamset, self.cons)

    def pdf_update(self, measurement_record, y_model_data=None):
        """
        Refines the parameters' probability distribution function given a
        measurement result.

        This is the measurement result input method. An implementation of
        Bayesian inference, uses the model to calculate the ikelihood of
        obtaining the measurement result :code:`ymeas` as a function of
        parameter values, and uses that likelihood to generate a refined
        *posterior* ( after-measurement) distribution from the *prior* (
        pre-measurement) distribution.

        Args:
            measurement_record (:obj:`tuple`): A record of the measurement
                containing at least the settings and the measured value(s).
                The first element of ``measurement_record`` gets passed as a
                settings tuple to ``evaluate_over_all_parameters()`` The
                entire ``measurement_result`` tuple gets forwarded to
                ``likelihood()``.

            y_model_data (:obj:`ndarray`): The result of
                :code:`self.eval_over_all_parameters()` This argument allows
                model evaluation to run before measurement data is
                available, e.g. while measurements are being made. Default =
                ``None``.
        """
        # unpack the measurement result
        onesetting = measurement_record[0]

        # calculate the model for all values of the parameters
        if y_model_data is None:
            y_model_data = self.eval_over_all_parameters(onesetting)

        # Calculate the *likelihood* of measuring `measurmennt_result` for
        # all parameter combinations
        # Product of likelihoods from the different channels
        likyhd = self.likelihood(y_model_data, measurement_record)

        # update the pdf using a method inherited from ParticlePDF()

        self.bayesian_update(likyhd)
        self.parameters = self.particles
        if self.just_resampled:
            self.enforce_parameter_constraints()

        return self.particles, self.particle_weights

    def enforce_parameter_constraints(self):
        """A stub for enforcing constraints on parameters

        for example::

            # find the particles with disallowed parameter values
            # (negative parameter values in this example)
            bad_ones = np.argwhere(self.parameters[3] < 0)
                for index in bad_ones:
                    # setting a weight = 0 effectively eliminates the particle
                    self.particle_weights[index] = 0
            # renormalize
            self.particle_weights = self.particle_weights / np.sum(self.particle_weights)

        """
        pass

    def likelihood(self, y_model, measurement_record):
        """
        Calculates the likelihood of a measurement result.

        For each parameter combination, estimate the probability of
        obtaining the results provided in :code:`measurement_result`.  This
        default method relies on several assumptions:

        - A single measurement yields a single value :math:`y_{meas}`
        - The uncertainty in that value is well-described by additive
          Gaussian noise.
        - The the standard deviation of the noise, :math:`\sigma` is known.

        Under these assumptions, and model values :math:`y_{model}` as a
        function of parameters, the likelihood is a Gaussian function
        proportional to :math:`\sigma^{-1} \exp [-(y_{model} - y_{meas})^2
        / (2 \sigma^2)]`.

        Args:
            y_model (:obj:`ndarray`): ``model_function()`` results evaluated
                for all parameters.
            measurement_record (:obj:`tuple`): The measurement conditions
                and results, supplied by the user to ``update_pdf()``. The
                elements of ``measurement_record`` are:

                    - settings (tuple)
                    - measurement value (float)
                    - std uncertainty (float)

        Returns:
            an array of probabilities corresponding to the parameters in
            :code:`self.allparameters`.
        """
        # unpack the measurement_record
        onesetting, y_meas, sigma = measurement_record
        lky = 1.0
        for y_m, y, s in zip(y_model,
                             np.atleast_1d(y_meas),
                             np.atleast_1d(sigma)):
            lky *= self._gauss_noise_likelihood(y_m, y, s)

        if self.choke is not None:
            return np.power(lky, self.choke)
        else:
            return lky

    def yvar_from_parameter_draws(self):
        """Models the measurement variance solely due to parameter
        distributions.

        Evaluates the effect of the distribution
        of parameter values on the distribution of model outputs for every
        setting combination. This calculation is done as part of the
        *utility* calculation as an approximation to the information
        entropy. For each of ``self.N_DRAWS`` samples from the parameter
        distribution, this method models a noise-free experimental output
        for all setting combinations and returns the variance of the model
        values for each setting combination.

        Returns:
            :obj:`ndarray` with shape of a member of all_settings
        """

        paramsets = self.randdraw(self.N_DRAWS).T

        # fill the model results for each drawn parameter set
        for i, oneparamset in enumerate(paramsets):
            self.utility_y_space[i] = self.eval_over_all_settings(oneparamset)

        # Evaluate how much the model varies at each setting
        # calculate the variance of results for each setting
        yvar = np.var(self.utility_y_space, axis=0)
        return yvar

    def yvar_from_entropy(self):
        """Models the entropy of the model values due to the
        parameter distributions

        Evaluates the effect of the distribution
        of parameter values on the distribution of model outputs for every
        setting combination. This calculation is done as part of the
        *utility* calculation as an approximation to the information
        entropy. For each of ``self.N_DRAWS`` samples from the parameter
        distribution, this method models a noise-free experimental output
        for all setting combinations and returns the entropy of the model
        values for each setting combination, cast as a variance

        Returns:
            :obj:`ndarray` with shape of a member of all_settings
        """

        paramsets = self.randdraw(self.N_DRAWS).T

        # fill the model results for each drawn parameter set
        for i, oneparamset in enumerate(paramsets):
            self.utility_y_space[i] = self.eval_over_all_settings(oneparamset)

        # Evaluate how much the model varies at each setting
        # calculate the variance of results for each setting
        model_entropy = diffent(self.utility_y_space, axis=0)
        yvar = np.exp(2 * model_entropy) / (2 * np.pi * np.e)
        return yvar

    def yvar_max_min(self):
        """
        Crudely approximates the signal variance using max - min.

        Returns: :obj:`ndarray` with shape of a member of all_settings
        """
        paramsets = self.randdraw(self.N_DRAWS).T

        # fill the model results for each drawn parameter set
        for i, oneparamset in enumerate(paramsets):
            self.utility_y_space[i] = self.eval_over_all_settings(oneparamset)

        span = np.max(self.utility_y_space, axis=0) - \
               np.min(self.utility_y_space, axis=0)

        return span ** 2

    def y_var_noise_model(self):
        # for backawards compatibiilty. Stupid typo.
        return self.yvar_noise_model()

    def yvar_noise_model(self):
        """
        A stub for models of the measurement noise

        A model of measurement variance (noise) as a function of settings,
        averaged over parameters if parameter-dependent.  Used in the
        *utility* calculation.

        In general, the measurement noise could depend on both settings and
        parameters, and the model would require evaluation of the noise
        model over all parameters, averaged over draws from the parameter
        distribution.  Measurement noise that depends on the measurement
        value, like root(N), Poisson-like counting noise is an example of
        such a situation. Fortunately, this noise estimate only affects the
        utility function, which only affects setting choices, where the
        "runs good" philosophy of the project allows a little approximation.

        Returns:
            If measurement noise is independent of settings, a :obj:`float`,
            otherwise an :obj:`ndarray` with the shape of an
            element of `allsettings`.  Default: ``default_noise_std ** 2``.
        """
        return self.default_noise_std ** 2

    def cost_estimate(self):
        """ A stub for estimating the cost of prospective measurements

        The denominator of the *utility* function allows measurement
        resources (e.g. setup time + data collection time) to be entered
        into the utility calculation.

        Returns:
            :obj:`float`, otherwise an :obj:`ndarray` with
            the dimensions of one array in ``allsettings`` describing how the
            variance of measurement noise depends on settings.  Default: 1.0.
        """
        return 1.0

    def utility_max_min(self):
        """ Estimate the utility as a function of settings.

        The *utility* is the predicted benefit/cost ratio of a new
        measurement where the benefit is given in terms of a change in the
        information entropy of the parameter distribution. This algorithm
        corresponds to the "max-min algorithm" of [#f1]_.

        In this algorithm, we use the maximum and minimum modeled
        outputs produced by :code:`N_DRAWS` samples of the parameter
        distribution and the variance of the measurement noise are calculated
        separately.

        This algorithm provides slightly lower quality setting choices than
        the other utility algorithms, but it executes very fast. Speed and
        quality of choices are both best when ``N_DRAWS = 2``.

        Returns:
            Approximate utility as an :obj:`ndarray` with dimensions of a
            member of :code:`allsettings`.
        """
        var_p = self.yvar_max_min()
        var_n = self.yvar_noise_model()
        cost = self.cost_estimate()
        utility = np.sum(np.log(1 + var_p / var_n), axis=0)
        return utility / cost

    def utility_variance(self):
        """ Estimate the utility as a function of settings.

        The *utility* is the predicted benefit/cost ratio of a new
        measurement where the benefit is given in terms of a change in the
        information entropy of the parameter distribution. This algorithm
        corresponds to the "variance algorithm" of [#f1]_.

        In this algorithm, we use the logarithm of variance as an
        approximation for the information entropy.  The variance of model
        outputs produced by :code:`N_DRAWS` samples of the parameter
        distribution and the variance of the measurement noise are calculated
        separately.

        Execution of ``utility_variance`` is faster than ``utility_variance``
        and ``utility_pseudo`` and the decision quality is very similar to
        ``utility_KLD``.

        Returns:
            Approximate utility as an :obj:`ndarray` with dimensions of a
            member of :code:`allsettings`.
        """
        var_p = self.yvar_from_parameter_draws()
        var_n = self.yvar_noise_model()
        cost = self.cost_estimate()
        utility = np.sum(np.log(1 + var_p / var_n), axis=0)
        return utility / cost

    def utility_pseudo(self):
        """
        Estimate the utility as a function of settings.

        Used in selecting measurement settings. The *utility* is the
        predicted benefit/cost ratio of a new measurement where the benefit
        is given in terms of a change in the information entropy of the
        parameter distribution. This algorithm
        corresponds to the "pseudo-H algorithm" of [#f1]_, and it is included
        here mostly for historical reasons.

        In this algorithm, the idea is to mimic the :code:`utility_KLD()`
        algorithm more closely than ``utility_variance()``. We calculate the
        differential entropy of the model outputs produced by
        :code:`N_DRAWS` samples
        of the parameter distribution. We then compute the variance of a
        normal (Gaussian) distribution that has the same information entropy.
        This effective variance is combined with the noise variance as in
        ``utility_variance()``.

        Returns:
            Approximate utility as an :obj:`ndarray` with dimensions of a
            member of :code:`allsettings`.
        """
        var_p = self.yvar_from_entropy()
        var_n = self.yvar_noise_model()
        cost = self.cost_estimate()
        utility = np.sum(np.log(1 + var_p / var_n), axis=0)
        return utility / cost

<<<<<<< HEAD
    def reset_proposed_setting(self, ):
        self.proposed_settings = {
            "setting_val": [],
            "setting_idx": [],
            "setting_bin": np.zeros(self.setting_indices.shape)
        }

    def save_proposed_settings(self, setting, setting_idx):
        if not hasattr(self, 'proposed_settings'):
            self.reset_proposed_setting()
        self.proposed_settings["setting_val"].append(setting)
        self.proposed_settings["setting_idx"].append(setting_idx)
        self.proposed_settings["setting_bin"][setting_idx] += 1
=======
    def utility_full_kld(self):
        """
        Estimate the utility as a function of settings.

        Used in selecting measurement settings. The *utility* is the
        predicted benefit/cost ratio of a new measurement where the benefit
        is given in terms of a change in the information entropy of the
        parameter distribution. This algorithm
        corresponds to the "full-KLD algorithm" of [#f1]_.

        Among the provided utility algorithms, ``utility_KLD`` comes closest to
        the information-theoretic analytical result.

        Returns:
            Approximate utility as an :obj:`ndarray` with dimensions of a
            member of :code:`allsettings`.
        """

        # randomly draw parameter samples
        paramsets = self.randdraw(self.N_DRAWS).T
        # model measurement noise
        nva = rng.normal(0, 1.0, self.N_DRAWS * self.n_channels)
        nvb = nva.reshape((self.n_channels, self.N_DRAWS))
        noisevalues = (nvb * np.sqrt(self.yvar_noise_model())).T
        # fill the model results for each drawn parameter set
        for i, oneparamset in enumerate(paramsets):
            self.utility_y_space[i] = self.eval_over_all_settings(oneparamset) \
                                      + noisevalues[i]

        y_entropy = diffent(self.utility_y_space, axis=0)
        n_entropy = diffent(noisevalues, axis=0)
        return y_entropy - n_entropy
>>>>>>> e5324c7d

    def opt_setting(self):
        """Find the setting with maximum predicted impact on the parameter
        distribution.

        At what settings are we most uncertain about how an experiment will
        come out? That is where the next measurement will do the most good.
        So, we calculate model outputs for a bunch of possible model
        parameters and see where the output varies the most. We use our
        accumulated knowledge by drawing the possible parameters from the
        current parameter pdf.

        Returns:
            A settings tuple.
        """

        utility = self.utility()
        self.utility_stored = utility.copy()
        # Find the settings with the maximum utility
        # argmax returns an array of indices into the flattened array
        bestindex = np.argmax(utility)

        # translate to setting values
        # allsettings is a list of setting arrays generated by np.meshgrid,
        # one for each 'knob'
        bestvalues = self.allsettings[:, bestindex]

        self.last_setting_index = bestindex
        self.save_proposed_settings(tuple(bestvalues), bestindex)
        return tuple(bestvalues)

    def good_setting(self, pickiness=None):
        """
        Calculate a setting with a good probability of refining the pdf

        ``good_setting()`` selects settings using a weighted random
        selection using the utility function to calculate a weight.  The
        weight function is ``utility( )`` raised to the ``pickiness`` power.
        In comparison to the ``opt_setting()`` method, where the
        measurements select only the very best setting, ``good_setting()``
        yields a more diverse series of settings.

        Args:
            pickiness (float): A setting selection tuning parameter.
                Pickiness=0 produces random settingss.  With pickiness
                values greater than about 10 the behavior is similar to
                :code:`opt_setting()`.

        Returns:
            A settings tuple.
        """
        if pickiness is None:
            pickiness = self.pickiness

        utility = (self.utility()) ** pickiness
        self.utility_stored = utility.copy()
        # the exponent 'pickiness' is a tuning parameter

        utility /= np.sum(utility)
        goodindex = self.rng.choice(self.setting_indices, p=utility)
        goodvalues = self.allsettings[:, goodindex]

        self.last_setting_index = goodindex
        self.save_proposed_settings(tuple(goodvalues), goodindex)
        return tuple(goodvalues)

    def random_setting(self):
        """
        Pick a random setting for the next measurement

        ``random_setting()`` randomly selects a setting from all possible
        setting combinations.

        Returns:
            A settings tuple.
        """
        settingindex = rng.choice(self.setting_indices)
        one_setting = self.allsettings[:, settingindex]
        return one_setting

    def _model_output_len(self):
        # """Detect the number of model outputs
        #
        # :return: int
        # """

        try:
            rng = np.random.default_rng()
        except AttributeError:
            rng = np.random

        settingindex = rng.choice(self.setting_indices)
        one_setting = self.allsettings[:, settingindex]
        one_param_set = self.randdraw(n_draws=1)

        singleshot = self.model_function(one_setting, one_param_set, self.cons)

        return len(np.atleast_1d(singleshot))<|MERGE_RESOLUTION|>--- conflicted
+++ resolved
@@ -658,7 +658,6 @@
         utility = np.sum(np.log(1 + var_p / var_n), axis=0)
         return utility / cost
 
-<<<<<<< HEAD
     def reset_proposed_setting(self, ):
         self.proposed_settings = {
             "setting_val": [],
@@ -672,7 +671,7 @@
         self.proposed_settings["setting_val"].append(setting)
         self.proposed_settings["setting_idx"].append(setting_idx)
         self.proposed_settings["setting_bin"][setting_idx] += 1
-=======
+
     def utility_full_kld(self):
         """
         Estimate the utility as a function of settings.
@@ -705,7 +704,7 @@
         y_entropy = diffent(self.utility_y_space, axis=0)
         n_entropy = diffent(noisevalues, axis=0)
         return y_entropy - n_entropy
->>>>>>> e5324c7d
+
 
     def opt_setting(self):
         """Find the setting with maximum predicted impact on the parameter
